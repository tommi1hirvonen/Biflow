--- conflicted
+++ resolved
@@ -11854,7 +11854,6 @@
   font-family: "Poppins";
   src: url("/fonts/Poppins/Poppins-Thin.ttf") format("truetype");
   font-weight: 100;
-<<<<<<< HEAD
 }
 @font-face {
   font-family: "Poppins";
@@ -11869,22 +11868,6 @@
 }
 @font-face {
   font-family: "Poppins";
-=======
-}
-@font-face {
-  font-family: "Poppins";
-  src: url("/fonts/Poppins/Poppins-ThinItalic.ttf") format("truetype");
-  font-weight: 100;
-  font-style: italic;
-}
-@font-face {
-  font-family: "Poppins";
-  src: url("/fonts/Poppins/Poppins-ExtraLight.ttf") format("truetype");
-  font-weight: 200;
-}
-@font-face {
-  font-family: "Poppins";
->>>>>>> d23bff69
   src: url("/fonts/Poppins/Poppins-ExtraLightItalic.ttf") format("truetype");
   font-weight: 200;
   font-style: italic;
