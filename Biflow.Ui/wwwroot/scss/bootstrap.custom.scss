﻿$primary: #6a71de;
$success: #0cb081;
$danger: #e85875;
$warning: #dfa100;

$btn-padding-y: .3rem;
$btn-border-radius: .5rem;
$btn-border-radius-sm: .4rem;
$btn-font-weight: 500;

@import "../lib/bootstrap/scss/bootstrap";

$body-bg-dark-custom: shade-color($dark, 15%);

$highlight-bg-dark: #574203;
$highlight-text-dark: #dee2e6;

$navbar-gradient: #8F75DA;

// Custom fonts
@import "custom-fonts.scss";

// Utilities
.pointer {
    cursor: pointer;
}

<<<<<<< HEAD
// Device size aware borders
@each $breakpoint in map-keys($grid-breakpoints) {
    @include media-breakpoint-up($breakpoint) {
        $infix: breakpoint-infix($breakpoint, $grid-breakpoints);

        .border#{$infix}-top {
            border-top: $border-width solid $border-color !important;
        }

        .border#{$infix}-end {
            border-right: $border-width solid $border-color !important;
        }

        .border#{$infix}-bottom {
            border-bottom: $border-width solid $border-color !important;
        }

        .border#{$infix}-start {
            border-left: $border-width solid $border-color !important;
        }

        .border#{$infix}-top-0 {
            border-top: 0 !important;
        }

        .border#{$infix}-end-0 {
            border-right: 0 !important;
        }

        .border#{$infix}-bottom-0 {
            border-bottom: 0 !important;
        }

        .border#{$infix}-start-0 {
            border-left: 0 !important;
        }

        .border#{$infix}-x {
            border-left: $border-width solid $border-color !important;
            border-right: $border-width solid $border-color !important;
        }

        .border#{$infix}-y {
            border-top: $border-width solid $border-color !important;
            border-bottom: $border-width solid $border-color !important;
        }
    }
=======
.hover-underline:hover {
    text-decoration: underline;
>>>>>>> 98c5821b
}

// Change the light theme body background to be slightly darker than the default.
[data-bs-theme="light"], [data-bs-theme="auto"] {
    .bg-body {
        background-color: $light !important;
    }
}

// Change the dark theme body background to be slightly darker than the default
[data-bs-theme="dark"] {
    .bg-body {
        background-color: $body-bg-dark-custom !important;
    }
}

// Sticky top element in StepsComponent.
[data-bs-theme="light"], [data-bs-theme="auto"] {
    --sticky-top-bg: #{rgba($light, $alpha: 0.9)};
}

[data-bs-theme="dark"] {
    --sticky-top-bg: #{rgba($body-bg-dark-custom, $alpha: 0.9)};
}

// Sticky top element inside a modal.
[data-bs-theme="light"], [data-bs-theme="auto"] {
    --sticky-top-modal-bg: #{rgba($white, $alpha: 0.9)};
}

[data-bs-theme="dark"] {
    --sticky-top-modal-bg: #{rgba($body-bg-dark, $alpha: 0.9)};
}

// Generate button, which automatically switches between light and dark depending on current theme.
[data-bs-theme="dark"] {
    .btn-auto {
        @include button-variant(
            rgba(0, 0, 0, 0),
            tint-color($dark, 25%),
            $hover-background: shade-color($dark, 35%),
            $active-background: shade-color($dark, 40%)
        );
    }

    .btn-step {
        @include button-variant(
            rgba(0, 0, 0, 0),
            tint-color($dark, 25%),
            $hover-background: shade-color($dark, 35%),
            $active-background: $primary,
            $active-color: $white
        );
    }
}

[data-bs-theme="light"], [data-bs-theme="auto"] {
    .btn-auto {
        @include button-variant(
            rgba(255, 255, 255, 0),
            shade-color($light, 25%),
            $hover-background: shade-color($light, $btn-hover-bg-shade-amount),
            $active-background: shade-color($light, $btn-active-bg-shade-amount)
        );
    }

    .btn-step {
        @include button-variant(
            rgba(255, 255, 255, 0),
            shade-color($light, 25%),
            $hover-background: shade-color($light, $btn-hover-bg-shade-amount),
            $active-background: $primary,
            $active-color: $white
        );
    }
}

// Offcanvas customizations. Increase width from the default.
.offcanvas {
    width: 600px !important;
}

.offcanvas.hx-offcanvas-sm {
    width: 450px !important;
}

.offcanvas.hx-offcanvas-lg {
    width: 800px !important;
}

.offcanvas-backdrop {
    z-index: 1050;
}

// In front of the navbar
.offcanvas {
    z-index: 1060;
}

// Dropdowns

.dropdown-menu {
    box-shadow: $box-shadow-sm;
}

// Alert
[data-bs-theme="light"], [data-bs-theme="auto"] {
    .alert-secondary {
        background-color: $gray-200;
        border-color: $gray-500;
        color: $gray-700;
    }
}

// Highlighted text
[data-bs-theme="dark"] {
    mark {
        color: $highlight-text-dark;
        background-color: $highlight-bg-dark;
    }
}

// Buttons
.btn-primary, .btn-success, .btn-danger {
    --bs-btn-color: var(--bs-white);
    --bs-btn-hover-color: var(--bs-white);
    --bs-btn-active-color: var(--bs-btn-hover-color);
    --bs-btn-disabled-color: var(--bs-white);
}

tr .btn-auto, .list-group-item .btn-auto {
    border-width: 0;
}

// Nav links
.nav.nav-tabs .nav-item .nav-link {
    border-radius: 0;
    border: none;
}

.nav.nav-tabs .nav-item .nav-link.active {
    font-weight: 500;
    background-color: transparent;
    border-bottom: 4px solid $primary;
}

// Table
.table th {
    border-top: none;
}

tr.context-menu-toggle.open {
    background-color: $table-hover-bg;
}

// No-wrap buttons of btn-group in a table
.table .btn-group {
    white-space: nowrap;
}

.table .btn-group .btn {
    display: inline-block;
    float: none;
}

.table-hover > tbody > tr.no-hover:hover {
    --bs-table-hover-bg: none;
}

.table tr.table-row-highlight {
    background-color: var(--bs-highlight-bg);
}

@include color-mode(dark) {
    .table tr.table-row-highlight {
        background-color: $highlight-bg-dark;
    }
}

// Custom list group header class with a slightly darker background.
[data-bs-theme="dark"] {
    .list-group-header {
        background-color: tint-color($body-color, 4%);
    }
}

[data-bs-theme="light"], [data-bs-theme="auto"] {
    .list-group-header {
        background-color: tint-color($body-color, 95%);
    }
}

.list-group-item.context-menu-toggle.open {
    background-color: $list-group-hover-bg;
}


// Forms and inputs

form {
    gap: 1rem;
}

.validation-message {
    color: $danger;
}

.invalid {
    outline: 1px solid $danger;
}

.form-switch input,
.form-switch label {
    cursor: pointer;
}

.form-switch input:disabled,
.form-switch input:disabled + label {
    cursor: default;
}

.form-label, .form-check-label {
    font-weight: 500;
}

// Execution Gantt graph

$statuses: (
    "running": $primary,
    "succeeded": $success,
    "failed": $danger,
    "skipped": $secondary,
    "duplicate": $warning,
    "stopped": $warning,
    "retry": $warning,
    "dependenciesfailed": $warning,
    "warning": $warning,
    "suspended": $danger
);

@each $status, $color in $statuses {
    .progress.#{$status} .progress-bar {
        background-color: $color;
    }

    .progress.#{$status}.hover:hover .progress-bar {
        background-color: tint-color($color, 20%);
    }

    .progress.#{$status}.active {
        box-shadow: tint-color($color, 20%) 0px 0px 5px 1px;

        .progress-bar {
            background-color: tint-color($color, 20%);
        }
    }
}

[data-bs-theme="dark"] {
    .gantt-row:hover {
        background-color: rgba(0, 0, 0, 0.2);
    }
}

[data-bs-theme="light"], [data-bs-theme="auto"] {
    .gantt-row:hover {
        background-color: rgba(0, 0, 0, 0.075);
    }
}


// Dependency graph
.dependency-graph {
    width: 100%;
    height: 100%;
}

.dependency-graph svg {
    width: 100%;
    height: 100%;
    cursor: move;
}

.dependency-graph .node.internal {
    cursor: pointer;
}

.dependency-graph .node.external {
    cursor: pointer;
}

.dependency-graph .node rect {
    stroke-width: 2px;
    stroke: var(--bs-body-color);
    fill: var(--bs-body-bg);
}

.dependency-graph .node > g.label {
    fill: var(--bs-body-color);
}

.dependency-graph .node.disabled rect {
    fill: var(--bs-tertiary-bg);
    stroke: var(--bs-secondary);
}

.dependency-graph .node.external rect {
    stroke-dasharray: 5;
}

.dependency-graph .node.disabled > g.label {
    fill: var(--bs-secondary);
}

$map-secondary: (
    stroke: $secondary-border-subtle,
    stroke-dark: $secondary-border-subtle-dark,
    background: $secondary-bg-subtle,
    background-dark: $secondary-bg-subtle-dark,    
    text: $secondary-text-emphasis,
    text-dark: $secondary-text-emphasis-dark
);
$map-primary: (
    stroke: $primary-border-subtle,
    stroke-dark: $primary-border-subtle-dark,
    background: $primary-bg-subtle,
    background-dark: $primary-bg-subtle-dark,    
    text: $primary-text-emphasis,
    text-dark: $primary-text-emphasis-dark
);
$map-success: (
    stroke: $success-border-subtle,
    stroke-dark: $success-border-subtle-dark,
    background: $success-bg-subtle,
    background-dark: $success-bg-subtle-dark,
    text: $success-text-emphasis,
    text-dark: $success-text-emphasis-dark
);
$map-warning: (
    stroke: $warning-border-subtle,
    stroke-dark: $warning-border-subtle-dark,
    background: $warning-bg-subtle,
    background-dark: $warning-bg-subtle-dark,    
    text: $warning-text-emphasis,
    text-dark: $warning-text-emphasis-dark
);
$map-danger: (
    stroke: $danger-border-subtle,
    stroke-dark: $danger-border-subtle-dark,
    background: $danger-bg-subtle,
    background-dark: $danger-bg-subtle-dark,    
    text: $danger-text-emphasis,
    text-dark: $danger-text-emphasis-dark
);

$dep-statuses: (
    "notstarted": $map-secondary,
    "queued": $map-secondary,
    "running": $map-primary,
    "succeeded": $map-success,
    "warning": $map-warning,
    "failed": $map-danger,
    "retry": $map-warning,
    "stopped": $map-warning,
    "skipped": $map-secondary,
    "dependenciesfailed": $map-warning,
    "awaitingretry": $map-secondary,
    "duplicate": $map-warning,
    "selected": $map-primary // also add artificial status for selected item (used in job details lineage view)
);

@each $status, $map in $dep-statuses {
    $stroke: map-get($map, stroke);
    $stroke-dark: map-get($map, stroke-dark);
    $background: map-get($map, background);
    $background-dark: map-get($map, background-dark);
    $text: map-get($map, text);
    $text-dark: map-get($map, text-dark);

    .dependency-graph .node.#{$status} rect {
        stroke: $stroke;
        fill: $background;
        stroke-width: 3px;
    }
    .dependency-graph .node.#{$status} > g.label {
        fill: $text;
    }

    @include color-mode(dark) {
        .dependency-graph .node.#{$status} rect {
            stroke: $stroke-dark;
            fill: $background-dark;
        }
        .dependency-graph .node.#{$status} > g.label {
            fill: $text-dark;
        }
    }
}


.dependency-graph .name {
    margin-top: 4px;
}

.dependency-graph .edgePath path {
    stroke: #888;
    stroke-width: 2px;
    fill: #888;
}

.dependency-graph .edgePath.onsucceeded path {
    stroke: $success;
    fill: $success;
}

.dependency-graph .edgePath.oncompleted path {
    stroke: $primary;
    fill: $primary;
}

.dependency-graph .edgePath.onfailed path {
    stroke: $danger;
    fill: $danger;
}


// Feather icons
.feather {
    width: 16px;
    height: 16px;
}

.feather-sm .feather {
    width: 14px;
    height: 14px;
}

.tag-remove .feather {
    width: 14px;
    height: 14px;
}

.tag-remove:hover {
    cursor: pointer;
}

// Lucide icons
.lucide {
    width: 16px;
    height: 16px;
}

.btn {
    .feather, .lucide {
        margin-top: 2.5px;
        margin-bottom: 1.75px;
        margin-left: 1px;
        margin-right: 1px;
        vertical-align: text-bottom;
    }
}

$sidebar-width: 200;
$sidebar-width-px: $sidebar-width * 1px;
$main-padding: 15;
$main-padding-px: $main-padding * 1px;
$main-padding-left-px: ($sidebar-width + $main-padding) * 1px;

// Sidebar
.sidebar {
    position: fixed;
    top: 0;
    bottom: 0;
    left: 0;
    width: $sidebar-width-px;
    z-index: 100; /* Behind the navbar */
    padding: 55px 0 0; /* Height of navbar */
    background-color: var(--bs-body-bg);
    box-shadow: 0 .5rem 1rem rgba(0,0,0,.15);
}

// Empty space between top bar and navigation menu with smaller screens (in case there are buttons on the top bar)
@media (max-width: 992px) {
    .sidebar {
        padding: 135px 0 0;
    }
}

@media (min-width: 992px) {
    .main {
        padding-right: $main-padding-px !important;
        padding-left: $main-padding-left-px !important; // (sidebar width) + (padding right)
    }
}


.sidebar-sticky {
    position: relative;
    top: 0;
    height: calc(100vh - 48px);
    /*padding-top: .5rem;*/
    overflow-x: hidden;
    overflow-y: auto; // Scrollable contents if viewport is shorter than content.
}

@supports ((position: -webkit-sticky) or (position: sticky)) {
    .sidebar-sticky {
        position: -webkit-sticky;
        position: sticky;
    }
}

.sidebar .nav-link {
    font-size: 15px;
    color: var(--bs-body-color);
    padding-left: 15px;
    padding-right: 10px;
    padding-top: 8px;
    padding-bottom: 8px;
}

.sidebar .nav-link svg {
    margin-right: 5px;
    color: var(--bs-secondary-color);
}

.sidebar .nav-link.active {
    font-weight: 500;
}

.sidebar .nav-link.active svg,
.sidebar .nav-link:hover svg {
    color: var(--bs-emphasis-color);
}

.sidebar .nav-link.active, .sidebar .nav-link:hover {
    background-color: var(--bs-secondary-bg);
    color: var(--bs-emphasis-color);
}

.sidebar .nav-link.active {
    border-left: 5px solid $primary;
    padding-left: 10px;
}

.sidebar-heading {
    font-size: .75rem;
    text-transform: uppercase;
}


// Navbar

.bg-gradient-primary {
    background-image: linear-gradient(90deg, $primary 0%, $navbar-gradient 100%);
}

.navbar-custom {
    /*background-color: #313A46;*/
    z-index: 1050;
}

// Change the brand and text color
.navbar-custom .navbar-brand,
.navbar-custom .navbar-nav {
    color: #fff;
}

.navbar-custom .navbar-text {
    color: #eee;
}

.navbar-brand {
    font-family: Poppins;
    width: 100%;
}

@media (min-width: 992px) {
    .navbar-brand {
        width: $sidebar-width-px;
    }

    // Never collapse the sidebar for wide screens
    .sidebar.collapse {
        display: block;
    }
}

.navbar-brand-bg {
    background-color: rgba(0, 0, 0, .2);
    box-shadow: inset -1px 0 0 rgba(0, 0, 0, .2);
}

.navbar .navbar-toggler {
    top: .25rem;
    right: 1rem;
}

// Blazor error component
#blazor-error-ui {
    bottom: 0;
    display: none;
    left: 0;
    position: fixed;
    width: 96vw;
    z-index: 1050;
    margin-bottom: 2rem;
    margin-left: 2vw;
    margin-right: 2vw;
}<|MERGE_RESOLUTION|>--- conflicted
+++ resolved
@@ -25,7 +25,6 @@
     cursor: pointer;
 }
 
-<<<<<<< HEAD
 // Device size aware borders
 @each $breakpoint in map-keys($grid-breakpoints) {
     @include media-breakpoint-up($breakpoint) {
@@ -73,10 +72,10 @@
             border-bottom: $border-width solid $border-color !important;
         }
     }
-=======
+}
+
 .hover-underline:hover {
     text-decoration: underline;
->>>>>>> 98c5821b
 }
 
 // Change the light theme body background to be slightly darker than the default.
