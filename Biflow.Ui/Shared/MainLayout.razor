﻿@using System.Security.Claims
@using System.Security.Principal

@inherits LayoutComponentBase

@inject NavigationManager NavigationManager
@inject IConfiguration Configuration
@inject AuthenticationMethodResolver AuthenticationResolver
@inject ExecutorModeResolver ExecutorResolver

@*Toast container for HxToaster service*@
<style>
    .hx-toast-container {
        margin-top: 1.5rem!important;
        z-index: 2000;
    }

    #hx_message_box_host_container .modal-body {
        white-space: pre-wrap;
    }
</style>

<AuthorizeView Roles="@($"{Roles.Admin}, {Roles.Editor}, {Roles.Operator}, {Roles.Viewer}")">
    <Authorized>
        <ContextMenu />
        <div id="hx_message_box_host_container">
            <HxMessageBoxHost />
        </div>
        <Toaster />
        <SchedulerStatusResolver OnStatusMessageResolved="message => schedulerServiceErrorMessage = message" />
        <header>
            <nav class="navbar navbar-dark navbar-custom sticky-top flex-lg-nowrap navbar-expand-lg p-0 shadow bg-gradient-primary">
<<<<<<< HEAD
                <span class="navbar-brand navbar-brand-bg fw-semibold py-2 ps-3 fs-4 me-0 d-flex align-items-end">
                    <img src="/images/vanamo_small.svg" style="width: 35px; height: 35px;" />
                    &nbsp;&nbsp;
                    vanamo
                </span>
                <button class="navbar-toggler position-absolute d-lg-none" type="button" aria-label="Toggle navigation" @onclick="ToggleSidebar">
                    <span class="navbar-toggler-icon"></span>
                </button>
=======
                <span class="navbar-brand navbar-brand-bg fw-bold ps-4 py-2 fs-4 me-0">biflow</span>
                <HxButton Size="ButtonSize.Small" Color="ThemeColor.None" CssClass="my-1 mx-3 d-lg-none text-white" OnClick="ToggleSidebar">
                    <CxIcon Icon="FeatherIcon.Menu" />
                    Menu
                </HxButton>
>>>>>>> 71ebc022
                <ThemeDropdown />
                <ul class="navbar-nav">
                    <li>
                        <strong class="navbar-text px-3">
                            @(Configuration.GetValue<string>("EnvironmentName"))
                        </strong>
                    </li>
                </ul>
            </nav>
        </header>
        <div class="container-fluid">
            <div role="row">
                <NavMenu ClassString="@SidebarClass" OnNavLinkClick="CollapseSidebar" />
                <main class="main pt-3 flex-grow-1">
                    @if (ExecutorResolver.ExecutorMode == ExecutorMode.SelfHosted)
                    {
                        <HxAlert Color="ThemeColor.Warning">
                            Self-hosted executor should only be used for development/testing.
                        </HxAlert>
                    }
                    @if (schedulerServiceErrorMessage is not null)
                    {
                        <HxAlert Color="ThemeColor.Warning">
                            @schedulerServiceErrorMessage
                        </HxAlert>
                    }
                    <CascadingValue Value="userState">
                        @Body
                    </CascadingValue>
                </main>
            </div>
        </div>
    </Authorized>
    <NotAuthorized>
        @if (!redirecting)
        {
            <div class="container">
                <div class="row">
                    <div class="col-sm-10 col-md-7 col-xl-5 mx-auto pt-5">
                        <section>
                            <div class="card shadow">
                                <h5 class="card-header">Unauthorized</h5>
                                <div class="card-body">
                                    @if (AuthenticationResolver.AuthenticationMethod == AuthenticationMethod.AzureAd)
                                    {
                                        <p>Sorry, you are not authorized to access the site with this account.</p>
                                        <strong>@username</strong>
                                        <div class="d-grid mt-4 mb-3">
                                            <a class="btn btn-primary" href="MicrosoftIdentity/Account/SignOut">
                                                <CxIcon Icon="FeatherIcon.LogOut" />
                                                &nbsp;
                                                Sign out
                                            </a>
                                        </div>
                                    }
                                    else if (AuthenticationResolver.AuthenticationMethod != AuthenticationMethod.Windows)
                                    {
                                        <p>Authorization failed most likely because the authentication cookie expired. Please try logging out and logging in again.</p>
                                        <strong>@username</strong>
                                        <div class="d-grid mt-4 mb-3">
                                            <a class="btn btn-primary" href="javascript:void()" @onclick="@(() => NavigationManager.NavigateTo("logout", forceLoad: true))">
                                                <CxIcon Icon="FeatherIcon.LogOut" />
                                                &nbsp;
                                                Log out
                                            </a>
                                        </div>
                                    }
                                </div>
                            </div>
                        </section>
                    </div>
                </div>
            </div>
        }
    </NotAuthorized>
</AuthorizeView>

@code {
    [CascadingParameter]
    protected Task<AuthenticationState>? AuthState { get; set; }

    private readonly UserState userState = new();

    private string? username = null;
    private bool collapseSidebar = true;
    private string? schedulerServiceErrorMessage = null;
    private bool redirecting;

    private string? SidebarClass => collapseSidebar ? "collapse" : null;

    protected override async Task OnInitializedAsync()
    {
        if (AuthState is null)
        {
            throw new ApplicationException("Failed to get authentication state");
        }

        var state = await AuthState;
        var identity = state.User.Identity;
        username = identity?.Name;

        if (AuthenticationResolver.AuthenticationMethod is AuthenticationMethod.BuiltIn or AuthenticationMethod.Ldap)
        {
            if (identity is null || !identity.IsAuthenticated)
            {
                redirecting = true;
                NavigationManager.NavigateTo("login", true);
                return;
            }
        }
    }

    private void ToggleSidebar()
    {
        collapseSidebar = !collapseSidebar;
    }

    private async Task CollapseSidebar()
    {
        // Do not instantly close the sidebar, as this might look "funky" to the user.
        await Task.Delay(100);
        collapseSidebar = true;
    }
}<|MERGE_RESOLUTION|>--- conflicted
+++ resolved
@@ -30,22 +30,15 @@
         <SchedulerStatusResolver OnStatusMessageResolved="message => schedulerServiceErrorMessage = message" />
         <header>
             <nav class="navbar navbar-dark navbar-custom sticky-top flex-lg-nowrap navbar-expand-lg p-0 shadow bg-gradient-primary">
-<<<<<<< HEAD
                 <span class="navbar-brand navbar-brand-bg fw-semibold py-2 ps-3 fs-4 me-0 d-flex align-items-end">
                     <img src="/images/vanamo_small.svg" style="width: 35px; height: 35px;" />
                     &nbsp;&nbsp;
                     vanamo
                 </span>
-                <button class="navbar-toggler position-absolute d-lg-none" type="button" aria-label="Toggle navigation" @onclick="ToggleSidebar">
-                    <span class="navbar-toggler-icon"></span>
-                </button>
-=======
-                <span class="navbar-brand navbar-brand-bg fw-bold ps-4 py-2 fs-4 me-0">biflow</span>
                 <HxButton Size="ButtonSize.Small" Color="ThemeColor.None" CssClass="my-1 mx-3 d-lg-none text-white" OnClick="ToggleSidebar">
                     <CxIcon Icon="FeatherIcon.Menu" />
                     Menu
                 </HxButton>
->>>>>>> 71ebc022
                 <ThemeDropdown />
                 <ul class="navbar-nav">
                     <li>
