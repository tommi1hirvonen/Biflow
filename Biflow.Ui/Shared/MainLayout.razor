--- conflicted
+++ resolved
@@ -30,7 +30,6 @@
         </AuthorizeView>
         <StepExecutionMonitorsOffcanvas @ref="_stepExecutionMonitorsOffcanvas" />
         <header>
-<<<<<<< HEAD
             <nav class="navbar navbar-dark navbar-custom sticky-top flex-lg-nowrap navbar-expand-lg p-0 shadow bg-gradient-primary">
                 <div class="navbar-brand navbar-brand-bg d-flex align-items-center py-2 ps-3 me-0">
                     <img class="me-3" src="/images/vanamo_small.svg" style="width: 38px; height: 38px;" />
@@ -44,10 +43,6 @@
                     </div>
                 </div>
                 
-=======
-            <nav class="navbar navbar-dark navbar-custom sticky-top flex-lg-nowrap navbar-expand-lg p-0 bg-gradient-primary">
-                <span class="navbar-brand navbar-brand-bg fw-semibold ps-4 py-2 fs-4 me-0">biflow</span>
->>>>>>> d23bff69
                 <HxButton Size="ButtonSize.Small" Color="ThemeColor.None" CssClass="my-1 mx-3 d-lg-none text-white" OnClick="ToggleSidebar">
                     <SvgIcon Icon="LucideIcon.Menu" />
                     Menu
