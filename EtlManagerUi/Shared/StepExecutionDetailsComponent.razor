﻿@if (StepExecution is not null)
{
    <dl class="row">
        <dt class="col-sm-3">
            Execution id
        </dt>
        <dd class="col-sm-9">
            @StepExecution.ExecutionId
        </dd>
        <dt class="col-sm-3">
            Executor PID
        </dt>
        <dd class="col-sm-9">
            @StepExecution.ExecutorProcessId
        </dd>
        <dt class="col-sm-3">
            Job
        </dt>
        <dd class="col-sm-9">
            @StepExecution.JobName
        </dd>
        <dt class="col-sm-3">
            Created by
        </dt>
        <dd class="col-sm-9">
            @StepExecution.CreatedBy
        </dd>
        <dt class="col-sm-3">
            Created
        </dt>
        <dd class="col-sm-9">
            @StepExecution.CreatedDateTime
        </dd>

        @if (ShowExtraDetails)
        {
            <dt class="col-sm-3">
                Started
            </dt>
            <dd class="col-sm-9">
                @StepExecution.StartDateTime
            </dd>
            <dt class="col-sm-3">
                Ended
            </dt>
            <dd class="col-sm-9">
                @StepExecution.EndDateTime
            </dd>
            <dt class="col-sm-3">
                <text>Duration</text>
            </dt>
            <dd class="col-sm-9">
                <text>@StepExecution.GetDurationInReadableFormat()</text>
            </dd>
            <dt class="col-sm-3">
                Status
            </dt>
            <dd class="col-sm-9">
                <StepExecutionStatusBadgeComponent ExecutionStatus="@StepExecution.ExecutionStatus" />
            </dd>
        }

        @if (StepExecution.ExecutionStatus == "STOPPED")
        {
            <dt class="col-sm-3">
                Stopped by
            </dt>
            <dd class="col-sm-9">
                @StepExecution.StoppedBy
            </dd>
        }

<<<<<<< HEAD
    @if (StepExecution.StepType == "SQL")
    {
        <dt class="col-sm-3">
            SQL statement
        </dt>
        <dd class="col-sm-9">
            <pre><code>@StepExecution.SqlStatement</code></pre>
        </dd>
        <dt class="col-sm-3">
            Info message
        </dt>
        <dd class="col-sm-9">
            <pre><code>@StepExecution.InfoMessage</code></pre>
        </dd>
    }
    else if (StepExecution.StepType == "SSIS")
    {
        <dt class="col-sm-3">
            Package path
        </dt>
        <dd class="col-sm-9">
            @StepExecution.PackagePath
        </dd>
        <dt class="col-sm-3">
            32 bit mode
        </dt>
        <dd class="col-sm-9">
            @StepExecution.ExecuteIn32BitMode
        </dd>
        <dt class="col-sm-3">
            Operation id
        </dt>
        <dd class="col-sm-9">
            @StepExecution.PackageOperationId
        </dd>
    }
    else if (StepExecution.StepType == "PIPELINE")
    {
        <dt class="col-sm-3">
            Pipeline name
        </dt>
        <dd class="col-sm-9">
            @StepExecution.PipelineName
        </dd>
        <dt class="col-sm-3">
            Pipeline run id
        </dt>
        <dd class="col-sm-9">
            @StepExecution.PipelineRunId
        </dd>
        <dt class="col-sm-3">
            Data Factory id
        </dt>
        <dd class="col-sm-9">
            @StepExecution.DataFactoryId
        </dd>
    }
    else if (StepExecution.StepType == "EXE")
    {
        <dt class="col-sm-3">
            File path
        </dt>
        <dd class="col-sm-9">
            @StepExecution.ExeFileName
        </dd>
        <dt class="col-sm-3">
            Arguments
        </dt>
        <dd class="col-sm-9">
            @StepExecution.ExeArguments
        </dd>
        <dt class="col-sm-3">
            Working directory
        </dt>
        <dd class="col-sm-9">
            @StepExecution.ExeWorkingDirectory
        </dd>
        <dt class="col-sm-3">
            Success exit code
        </dt>
        <dd class="col-sm-9">
            @StepExecution.ExeSuccessExitCode
        </dd>
        <dt class="col-sm-3">
            Output
        </dt>
        <dd class="col-sm-9">
            <pre><code>@StepExecution.InfoMessage</code></pre>
        </dd>
    }
    else if (StepExecution.StepType == "DATASET")
    {
        <dt class="col-sm-3">
            Group id
        </dt>
        <dd class="col-sm-9">
            @StepExecution.DatasetGroupId
        </dd>
        <dt class="col-sm-3">
            Dataset id
        </dt>
        <dd class="col-sm-9">
            @StepExecution.DatasetId
        </dd>
        <dt class="col-sm-3">
            Power BI Service id
        </dt>
        <dd class="col-sm-9">
            @StepExecution.PowerBIServiceId
        </dd>
    }
=======
        @if (StepExecution.StepType == "SQL")
        {
            <dt class="col-sm-3">
                SQL statement
            </dt>
            <dd class="col-sm-9">
                <pre><code>@StepExecution.SqlStatement</code></pre>
            </dd>
            <dt class="col-sm-3">
                Info message
            </dt>
            <dd class="col-sm-9">
                <pre><code>@StepExecution.InfoMessage</code></pre>
            </dd>
        }
        else if (StepExecution.StepType == "SSIS")
        {
            <dt class="col-sm-3">
                Package path
            </dt>
            <dd class="col-sm-9">
                @StepExecution.PackagePath
            </dd>
            <dt class="col-sm-3">
                32 bit mode
            </dt>
            <dd class="col-sm-9">
                @StepExecution.ExecuteIn32BitMode
            </dd>
            <dt class="col-sm-3">
                Execute as login
            </dt>
            <dd class="col-sm-9">
                @StepExecution.ExecuteAsLogin
            </dd>
            <dt class="col-sm-3">
                Operation id
            </dt>
            <dd class="col-sm-9">
                @StepExecution.PackageOperationId
            </dd>
        }
        else if (StepExecution.StepType == "PIPELINE")
        {
            <dt class="col-sm-3">
                Pipeline name
            </dt>
            <dd class="col-sm-9">
                @StepExecution.PipelineName
            </dd>
            <dt class="col-sm-3">
                Pipeline run id
            </dt>
            <dd class="col-sm-9">
                @StepExecution.PipelineRunId
            </dd>
            <dt class="col-sm-3">
                Data Factory id
            </dt>
            <dd class="col-sm-9">
                @StepExecution.DataFactoryId
            </dd>
        }
        else if (StepExecution.StepType == "EXE")
        {
            <dt class="col-sm-3">
                File path
            </dt>
            <dd class="col-sm-9">
                @StepExecution.ExeFileName
            </dd>
            <dt class="col-sm-3">
                Arguments
            </dt>
            <dd class="col-sm-9">
                @StepExecution.ExeArguments
            </dd>
            <dt class="col-sm-3">
                Working directory
            </dt>
            <dd class="col-sm-9">
                @StepExecution.ExeWorkingDirectory
            </dd>
            <dt class="col-sm-3">
                Success exit code
            </dt>
            <dd class="col-sm-9">
                @StepExecution.ExeSuccessExitCode
            </dd>
            <dt class="col-sm-3">
                Output
            </dt>
            <dd class="col-sm-9">
                <pre><code>@StepExecution.InfoMessage</code></pre>
            </dd>
        }
>>>>>>> d09c9952

        <dt class="col-sm-3">
            Error message
        </dt>
        <dd class="col-sm-9">
            <text class="text-danger" style="font-family: monospace; white-space: pre-wrap;">@StepExecution.ErrorMessage</text>
        </dd>
    </dl>
    @if (StepExecution.StepType == "SSIS")
    {
        <h6>Parameters</h6>
        <dl class="row">
            @foreach (var param in StepExecution.StepExecutionParameters ?? Enumerable.Empty<StepExecutionParameter>())
            {
                <dt class="col-sm-3">@($"${param.ParameterLevel}::{param.ParameterName}")</dt>
                <dd class="col-sm-9">@($"{param.ParameterValue} ({param.ParameterType})")</dd>
            }
        </dl>
    }
    else if (StepExecution.StepType == "PIPELINE")
    {
        <h6>Parameters</h6>
        <dl class="row">
            @foreach (var param in StepExecution.StepExecutionParameters ?? Enumerable.Empty<StepExecutionParameter>())
            {
                <dt class="col-sm-3">@param.ParameterName</dt>
                <dd class="col-sm-9">@($"{param.ParameterValue} ({param.ParameterType})")</dd>
            }
        </dl>
    }
}


@code {
    [Parameter]
    public StepExecution StepExecution { get; set; }

    [Parameter]
    public bool ShowExtraDetails { get; set; } = false;
}<|MERGE_RESOLUTION|>--- conflicted
+++ resolved
@@ -70,119 +70,6 @@
             </dd>
         }
 
-<<<<<<< HEAD
-    @if (StepExecution.StepType == "SQL")
-    {
-        <dt class="col-sm-3">
-            SQL statement
-        </dt>
-        <dd class="col-sm-9">
-            <pre><code>@StepExecution.SqlStatement</code></pre>
-        </dd>
-        <dt class="col-sm-3">
-            Info message
-        </dt>
-        <dd class="col-sm-9">
-            <pre><code>@StepExecution.InfoMessage</code></pre>
-        </dd>
-    }
-    else if (StepExecution.StepType == "SSIS")
-    {
-        <dt class="col-sm-3">
-            Package path
-        </dt>
-        <dd class="col-sm-9">
-            @StepExecution.PackagePath
-        </dd>
-        <dt class="col-sm-3">
-            32 bit mode
-        </dt>
-        <dd class="col-sm-9">
-            @StepExecution.ExecuteIn32BitMode
-        </dd>
-        <dt class="col-sm-3">
-            Operation id
-        </dt>
-        <dd class="col-sm-9">
-            @StepExecution.PackageOperationId
-        </dd>
-    }
-    else if (StepExecution.StepType == "PIPELINE")
-    {
-        <dt class="col-sm-3">
-            Pipeline name
-        </dt>
-        <dd class="col-sm-9">
-            @StepExecution.PipelineName
-        </dd>
-        <dt class="col-sm-3">
-            Pipeline run id
-        </dt>
-        <dd class="col-sm-9">
-            @StepExecution.PipelineRunId
-        </dd>
-        <dt class="col-sm-3">
-            Data Factory id
-        </dt>
-        <dd class="col-sm-9">
-            @StepExecution.DataFactoryId
-        </dd>
-    }
-    else if (StepExecution.StepType == "EXE")
-    {
-        <dt class="col-sm-3">
-            File path
-        </dt>
-        <dd class="col-sm-9">
-            @StepExecution.ExeFileName
-        </dd>
-        <dt class="col-sm-3">
-            Arguments
-        </dt>
-        <dd class="col-sm-9">
-            @StepExecution.ExeArguments
-        </dd>
-        <dt class="col-sm-3">
-            Working directory
-        </dt>
-        <dd class="col-sm-9">
-            @StepExecution.ExeWorkingDirectory
-        </dd>
-        <dt class="col-sm-3">
-            Success exit code
-        </dt>
-        <dd class="col-sm-9">
-            @StepExecution.ExeSuccessExitCode
-        </dd>
-        <dt class="col-sm-3">
-            Output
-        </dt>
-        <dd class="col-sm-9">
-            <pre><code>@StepExecution.InfoMessage</code></pre>
-        </dd>
-    }
-    else if (StepExecution.StepType == "DATASET")
-    {
-        <dt class="col-sm-3">
-            Group id
-        </dt>
-        <dd class="col-sm-9">
-            @StepExecution.DatasetGroupId
-        </dd>
-        <dt class="col-sm-3">
-            Dataset id
-        </dt>
-        <dd class="col-sm-9">
-            @StepExecution.DatasetId
-        </dd>
-        <dt class="col-sm-3">
-            Power BI Service id
-        </dt>
-        <dd class="col-sm-9">
-            @StepExecution.PowerBIServiceId
-        </dd>
-    }
-=======
         @if (StepExecution.StepType == "SQL")
         {
             <dt class="col-sm-3">
@@ -279,8 +166,27 @@
                 <pre><code>@StepExecution.InfoMessage</code></pre>
             </dd>
         }
->>>>>>> d09c9952
-
+        else if (StepExecution.StepType == "DATASET")
+        {
+            <dt class="col-sm-3">
+                Group id
+            </dt>
+            <dd class="col-sm-9">
+                @StepExecution.DatasetGroupId
+            </dd>
+            <dt class="col-sm-3">
+                Dataset id
+            </dt>
+            <dd class="col-sm-9">
+                @StepExecution.DatasetId
+            </dd>
+            <dt class="col-sm-3">
+                Power BI Service id
+            </dt>
+            <dd class="col-sm-9">
+                @StepExecution.PowerBIServiceId
+            </dd>
+        }
         <dt class="col-sm-3">
             Error message
         </dt>
