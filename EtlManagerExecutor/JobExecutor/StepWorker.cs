--- conflicted
+++ resolved
@@ -90,17 +90,11 @@
                 {
                     using var stepDetailsCmd = new SqlCommand(
                         @"SELECT TOP 1 StepType, SqlStatement, ConnectionId, etlmanager.GetConnectionStringDecrypted(ConnectionId, @EncryptionPassword) AS ConnectionString,
-<<<<<<< HEAD
-                            PackageFolderName, PackageProjectName, PackageName,
-                            ExecuteIn32BitMode, JobToExecuteId, JobExecuteSynchronized, RetryAttempts, RetryIntervalMinutes, TimeoutMinutes, DataFactoryId, PipelineName,
-                            ExeFileName, ExeArguments, ExeWorkingDirectory, ExeSuccessExitCode,
-                            PowerBIServiceId, DatasetGroupId, DatasetId
-=======
                             PackageFolderName, PackageProjectName, PackageName, ExecuteIn32BitMode, ExecuteAsLogin,
                             etlmanager.GetExecutePackagesAsLogin(ConnectionId) as ExecutePackagesAsLogin,
                             JobToExecuteId, JobExecuteSynchronized, RetryAttempts, RetryIntervalMinutes, TimeoutMinutes, DataFactoryId, PipelineName,
-                            ExeFileName, ExeArguments, ExeWorkingDirectory, ExeSuccessExitCode
->>>>>>> d09c9952
+                            ExeFileName, ExeArguments, ExeWorkingDirectory, ExeSuccessExitCode,
+                            PowerBIServiceId, DatasetGroupId, DatasetId
                         FROM etlmanager.Execution
                         WHERE ExecutionId = @ExecutionId AND StepId = @StepId"
                         , sqlConnection);
