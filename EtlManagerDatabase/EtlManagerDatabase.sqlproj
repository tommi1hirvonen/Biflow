﻿<?xml version="1.0" encoding="utf-8"?>
<Project DefaultTargets="Build" xmlns="http://schemas.microsoft.com/developer/msbuild/2003" ToolsVersion="4.0">
  <PropertyGroup>
    <Configuration Condition=" '$(Configuration)' == '' ">Debug</Configuration>
    <Platform Condition=" '$(Platform)' == '' ">AnyCPU</Platform>
    <Name>EtlManagerDatabase</Name>
    <SchemaVersion>2.0</SchemaVersion>
    <ProjectVersion>4.1</ProjectVersion>
    <ProjectGuid>{bbeef2ab-d4a8-4601-b1fb-34f1fdf2b526}</ProjectGuid>
    <DSP>Microsoft.Data.Tools.Schema.Sql.Sql150DatabaseSchemaProvider</DSP>
    <OutputType>Database</OutputType>
    <RootPath>
    </RootPath>
    <RootNamespace>EtlManagerDatabase</RootNamespace>
    <AssemblyName>EtlManagerDatabase</AssemblyName>
    <ModelCollation>1035,CI</ModelCollation>
    <DefaultFileStructure>BySchemaAndSchemaType</DefaultFileStructure>
    <DeployToDatabase>True</DeployToDatabase>
    <TargetFrameworkVersion>v4.5</TargetFrameworkVersion>
    <TargetLanguage>CS</TargetLanguage>
    <AppDesignerFolder>Properties</AppDesignerFolder>
    <SqlServerVerification>False</SqlServerVerification>
    <IncludeCompositeObjects>True</IncludeCompositeObjects>
    <TargetDatabaseSet>True</TargetDatabaseSet>
    <DefaultCollation>Finnish_Swedish_CI_AS</DefaultCollation>
    <DefaultFilegroup>PRIMARY</DefaultFilegroup>
    <GenerateCreateScript>True</GenerateCreateScript>
  </PropertyGroup>
  <PropertyGroup Condition=" '$(Configuration)|$(Platform)' == 'Release|AnyCPU' ">
    <OutputPath>bin\Release\</OutputPath>
    <BuildScriptName>$(MSBuildProjectName).sql</BuildScriptName>
    <TreatWarningsAsErrors>False</TreatWarningsAsErrors>
    <DebugType>pdbonly</DebugType>
    <Optimize>true</Optimize>
    <DefineDebug>false</DefineDebug>
    <DefineTrace>true</DefineTrace>
    <ErrorReport>prompt</ErrorReport>
    <WarningLevel>4</WarningLevel>
  </PropertyGroup>
  <PropertyGroup Condition=" '$(Configuration)|$(Platform)' == 'Debug|AnyCPU' ">
    <OutputPath>bin\Debug\</OutputPath>
    <BuildScriptName>$(MSBuildProjectName).sql</BuildScriptName>
    <TreatWarningsAsErrors>false</TreatWarningsAsErrors>
    <DebugSymbols>true</DebugSymbols>
    <DebugType>full</DebugType>
    <Optimize>false</Optimize>
    <DefineDebug>true</DefineDebug>
    <DefineTrace>true</DefineTrace>
    <ErrorReport>prompt</ErrorReport>
    <WarningLevel>4</WarningLevel>
  </PropertyGroup>
  <PropertyGroup>
    <VisualStudioVersion Condition="'$(VisualStudioVersion)' == ''">11.0</VisualStudioVersion>
    <!-- Default to the v11.0 targets path if the targets file for the current VS version is not found -->
    <SSDTExists Condition="Exists('$(MSBuildExtensionsPath)\Microsoft\VisualStudio\v$(VisualStudioVersion)\SSDT\Microsoft.Data.Tools.Schema.SqlTasks.targets')">True</SSDTExists>
    <VisualStudioVersion Condition="'$(SSDTExists)' == ''">11.0</VisualStudioVersion>
  </PropertyGroup>
  <Import Condition="'$(SQLDBExtensionsRefPath)' != ''" Project="$(SQLDBExtensionsRefPath)\Microsoft.Data.Tools.Schema.SqlTasks.targets" />
  <Import Condition="'$(SQLDBExtensionsRefPath)' == ''" Project="$(MSBuildExtensionsPath)\Microsoft\VisualStudio\v$(VisualStudioVersion)\SSDT\Microsoft.Data.Tools.Schema.SqlTasks.targets" />
  <ItemGroup>
    <Folder Include="Properties" />
    <Folder Include="etlmanager\" />
    <Folder Include="etlmanager\Tables\" />
    <Folder Include="etlmanager\Views\" />
    <Folder Include="etlmanager\Stored Procedures\" />
    <Folder Include="Security\" />
    <Folder Include="etlmanager\Functions" />
  </ItemGroup>
  <ItemGroup>
    <Build Include="etlmanager\Tables\Execution.sql" />
    <Build Include="etlmanager\Tables\Dependency.sql" />
    <Build Include="etlmanager\Tables\Job.sql" />
    <Build Include="etlmanager\Tables\Step.sql" />
    <Build Include="etlmanager\Tables\User.sql" />
    <Build Include="etlmanager\Tables\Schedule.sql" />
    <Build Include="etlmanager\Views\vExecution.sql" />
    <Build Include="etlmanager\Stored Procedures\UserAdd.sql" />
    <Build Include="etlmanager\Stored Procedures\UserAuthenticate.sql" />
    <Build Include="etlmanager\Stored Procedures\UserUpdatePassword.sql" />
    <Build Include="etlmanager\Stored Procedures\ExecutionInitialize.sql" />
    <Build Include="Security\etlmanager.sql" />
    <Build Include="etlmanager\Views\vExecutionJob.sql" />
    <Build Include="etlmanager\Stored Procedures\JobCopy.sql" />
    <Build Include="etlmanager\Tables\PackageParameter.sql" />
    <Build Include="etlmanager\Tables\Subscription.sql" />
    <Build Include="etlmanager\Stored Procedures\StepCopy.sql" />
    <Build Include="etlmanager\Views\vUser.sql" />
    <Build Include="etlmanager\Stored Procedures\GetNotificationMessageBody.sql" />
    <Build Include="etlmanager\Stored Procedures\ExecutionStepCopy.sql" />
    <Build Include="etlmanager\Tables\DataFactory.sql" />
    <Build Include="etlmanager\Tables\Connection.sql" />
    <Build Include="etlmanager\Functions\GetConnectionStringDecrypted.sql" />
    <Build Include="etlmanager\Functions\GetDecryptedValue.sql" />
    <Build Include="etlmanager\Stored Procedures\ConnectionAdd.sql" />
    <Build Include="etlmanager\Stored Procedures\ConnectionUpdate.sql" />
    <Build Include="etlmanager\Stored Procedures\DataFactoryAdd.sql" />
    <Build Include="etlmanager\Stored Procedures\DataFactoryUpdate.sql" />
    <Build Include="etlmanager\Tables\EncryptionKey.sql" />
    <Build Include="etlmanager\Stored Procedures\EncryptionKeySet.sql" />
    <Build Include="etlmanager\Views\vConnection.sql" />
    <Build Include="etlmanager\Tables\ExecutionParameter.sql" />
    <Build Include="etlmanager\Views\vExecutionParameter.sql" />
    <Build Include="etlmanager\Tables\Tag.sql" />
    <Build Include="etlmanager\Tables\StepTag.sql" />
    <Build Include="etlmanager\Tables\PipelineParameter.sql" />
<<<<<<< HEAD
    <Build Include="etlmanager\Tables\PowerBIService.sql" />
    <Build Include="etlmanager\Stored Procedures\PowerBIServiceAdd.sql" />
    <Build Include="etlmanager\Stored Procedures\PowerBIServiceUpdate.sql" />
=======
    <Build Include="etlmanager\Functions\GetExecutePackagesAsLogin.sql" />
>>>>>>> d09c9952
  </ItemGroup>
  <ItemGroup>
    <ArtifactReference Include="$(DacPacRootPath)\Extensions\Microsoft\SQLDB\Extensions\SqlServer\150\SqlSchemas\msdb.dacpac">
      <HintPath>$(DacPacRootPath)\Extensions\Microsoft\SQLDB\Extensions\SqlServer\150\SqlSchemas\msdb.dacpac</HintPath>
      <SuppressMissingDependenciesErrors>False</SuppressMissingDependenciesErrors>
      <DatabaseVariableLiteralValue>msdb</DatabaseVariableLiteralValue>
    </ArtifactReference>
    <ArtifactReference Include=".\SSISDB.dacpac">
      <HintPath>.\SSISDB.dacpac</HintPath>
      <SuppressMissingDependenciesErrors>False</SuppressMissingDependenciesErrors>
      <DatabaseVariableLiteralValue>SSISDB</DatabaseVariableLiteralValue>
    </ArtifactReference>
  </ItemGroup>
</Project><|MERGE_RESOLUTION|>--- conflicted
+++ resolved
@@ -103,13 +103,10 @@
     <Build Include="etlmanager\Tables\Tag.sql" />
     <Build Include="etlmanager\Tables\StepTag.sql" />
     <Build Include="etlmanager\Tables\PipelineParameter.sql" />
-<<<<<<< HEAD
+    <Build Include="etlmanager\Functions\GetExecutePackagesAsLogin.sql" />
     <Build Include="etlmanager\Tables\PowerBIService.sql" />
     <Build Include="etlmanager\Stored Procedures\PowerBIServiceAdd.sql" />
     <Build Include="etlmanager\Stored Procedures\PowerBIServiceUpdate.sql" />
-=======
-    <Build Include="etlmanager\Functions\GetExecutePackagesAsLogin.sql" />
->>>>>>> d09c9952
   </ItemGroup>
   <ItemGroup>
     <ArtifactReference Include="$(DacPacRootPath)\Extensions\Microsoft\SQLDB\Extensions\SqlServer\150\SqlSchemas\msdb.dacpac">
