﻿<?xml version="1.0" encoding="utf-8"?>
<Project DefaultTargets="Build" xmlns="http://schemas.microsoft.com/developer/msbuild/2003" ToolsVersion="4.0">
  <PropertyGroup>
    <Configuration Condition=" '$(Configuration)' == '' ">Debug</Configuration>
    <Platform Condition=" '$(Platform)' == '' ">AnyCPU</Platform>
    <Name>EtlManagerDatabase</Name>
    <SchemaVersion>2.0</SchemaVersion>
    <ProjectVersion>4.1</ProjectVersion>
    <ProjectGuid>{bbeef2ab-d4a8-4601-b1fb-34f1fdf2b526}</ProjectGuid>
    <DSP>Microsoft.Data.Tools.Schema.Sql.Sql150DatabaseSchemaProvider</DSP>
    <OutputType>Database</OutputType>
    <RootPath>
    </RootPath>
    <RootNamespace>EtlManagerDatabase</RootNamespace>
    <AssemblyName>EtlManagerDatabase</AssemblyName>
    <ModelCollation>1035,CI</ModelCollation>
    <DefaultFileStructure>BySchemaAndSchemaType</DefaultFileStructure>
    <DeployToDatabase>True</DeployToDatabase>
    <TargetFrameworkVersion>v4.5</TargetFrameworkVersion>
    <TargetLanguage>CS</TargetLanguage>
    <AppDesignerFolder>Properties</AppDesignerFolder>
    <SqlServerVerification>False</SqlServerVerification>
    <IncludeCompositeObjects>True</IncludeCompositeObjects>
    <TargetDatabaseSet>True</TargetDatabaseSet>
    <DefaultCollation>Finnish_Swedish_CI_AS</DefaultCollation>
    <DefaultFilegroup>PRIMARY</DefaultFilegroup>
    <GenerateCreateScript>True</GenerateCreateScript>
  </PropertyGroup>
  <PropertyGroup Condition=" '$(Configuration)|$(Platform)' == 'Release|AnyCPU' ">
    <OutputPath>bin\Release\</OutputPath>
    <BuildScriptName>$(MSBuildProjectName).sql</BuildScriptName>
    <TreatWarningsAsErrors>False</TreatWarningsAsErrors>
    <DebugType>pdbonly</DebugType>
    <Optimize>true</Optimize>
    <DefineDebug>false</DefineDebug>
    <DefineTrace>true</DefineTrace>
    <ErrorReport>prompt</ErrorReport>
    <WarningLevel>4</WarningLevel>
  </PropertyGroup>
  <PropertyGroup Condition=" '$(Configuration)|$(Platform)' == 'Debug|AnyCPU' ">
    <OutputPath>bin\Debug\</OutputPath>
    <BuildScriptName>$(MSBuildProjectName).sql</BuildScriptName>
    <TreatWarningsAsErrors>false</TreatWarningsAsErrors>
    <DebugSymbols>true</DebugSymbols>
    <DebugType>full</DebugType>
    <Optimize>false</Optimize>
    <DefineDebug>true</DefineDebug>
    <DefineTrace>true</DefineTrace>
    <ErrorReport>prompt</ErrorReport>
    <WarningLevel>4</WarningLevel>
  </PropertyGroup>
  <PropertyGroup>
    <VisualStudioVersion Condition="'$(VisualStudioVersion)' == ''">11.0</VisualStudioVersion>
    <!-- Default to the v11.0 targets path if the targets file for the current VS version is not found -->
    <SSDTExists Condition="Exists('$(MSBuildExtensionsPath)\Microsoft\VisualStudio\v$(VisualStudioVersion)\SSDT\Microsoft.Data.Tools.Schema.SqlTasks.targets')">True</SSDTExists>
    <VisualStudioVersion Condition="'$(SSDTExists)' == ''">11.0</VisualStudioVersion>
  </PropertyGroup>
  <Import Condition="'$(SQLDBExtensionsRefPath)' != ''" Project="$(SQLDBExtensionsRefPath)\Microsoft.Data.Tools.Schema.SqlTasks.targets" />
  <Import Condition="'$(SQLDBExtensionsRefPath)' == ''" Project="$(MSBuildExtensionsPath)\Microsoft\VisualStudio\v$(VisualStudioVersion)\SSDT\Microsoft.Data.Tools.Schema.SqlTasks.targets" />
  <ItemGroup>
    <Folder Include="Properties" />
    <Folder Include="etlmanager\" />
    <Folder Include="etlmanager\Tables\" />
    <Folder Include="etlmanager\Views\" />
    <Folder Include="etlmanager\Stored Procedures\" />
    <Folder Include="Security\" />
    <Folder Include="etlmanager\Functions" />
  </ItemGroup>
  <ItemGroup>
    <Build Include="etlmanager\Tables\Execution.sql" />
    <Build Include="etlmanager\Tables\Dependency.sql" />
    <Build Include="etlmanager\Tables\Job.sql" />
    <Build Include="etlmanager\Tables\Step.sql" />
    <Build Include="etlmanager\Tables\User.sql" />
    <Build Include="etlmanager\Tables\Schedule.sql" />
    <Build Include="etlmanager\Views\vExecution.sql" />
    <Build Include="etlmanager\Stored Procedures\UserAdd.sql" />
    <Build Include="etlmanager\Stored Procedures\UserAuthenticate.sql" />
    <Build Include="etlmanager\Stored Procedures\UserUpdatePassword.sql" />
    <Build Include="etlmanager\Stored Procedures\ExecutionInitialize.sql" />
    <Build Include="Security\etlmanager.sql" />
    <Build Include="etlmanager\Views\vExecutionJob.sql" />
    <Build Include="etlmanager\Stored Procedures\JobCopy.sql" />
    <Build Include="etlmanager\Tables\PackageParameter.sql" />
    <Build Include="etlmanager\Tables\Subscription.sql" />
    <Build Include="etlmanager\Stored Procedures\StepCopy.sql" />
    <Build Include="etlmanager\Views\vUser.sql" />
    <Build Include="etlmanager\Stored Procedures\GetNotificationMessageBody.sql" />
    <Build Include="etlmanager\Stored Procedures\ExecutionStepCopy.sql" />
    <Build Include="etlmanager\Tables\DataFactory.sql" />
    <Build Include="etlmanager\Tables\Connection.sql" />
    <Build Include="etlmanager\Functions\GetConnectionStringDecrypted.sql" />
    <Build Include="etlmanager\Functions\GetDecryptedValue.sql" />
    <Build Include="etlmanager\Stored Procedures\ConnectionAdd.sql" />
    <Build Include="etlmanager\Stored Procedures\ConnectionUpdate.sql" />
    <Build Include="etlmanager\Stored Procedures\DataFactoryAdd.sql" />
    <Build Include="etlmanager\Stored Procedures\DataFactoryUpdate.sql" />
    <Build Include="etlmanager\Tables\EncryptionKey.sql" />
    <Build Include="etlmanager\Stored Procedures\EncryptionKeySet.sql" />
    <Build Include="etlmanager\Views\vConnection.sql" />
    <Build Include="etlmanager\Tables\ExecutionParameter.sql" />
    <Build Include="etlmanager\Views\vExecutionParameter.sql" />
    <Build Include="etlmanager\Tables\Tag.sql" />
    <Build Include="etlmanager\Tables\StepTag.sql" />
<<<<<<< HEAD
    <Build Include="etlmanager\Tables\PowerBIService.sql" />
    <Build Include="etlmanager\Stored Procedures\PowerBIServiceAdd.sql" />
    <Build Include="etlmanager\Stored Procedures\PowerBIServiceUpdate.sql" />
=======
    <Build Include="etlmanager\Tables\PipelineParameter.sql" />
>>>>>>> 021bebfb
  </ItemGroup>
  <ItemGroup>
    <ArtifactReference Include="$(DacPacRootPath)\Extensions\Microsoft\SQLDB\Extensions\SqlServer\150\SqlSchemas\msdb.dacpac">
      <HintPath>$(DacPacRootPath)\Extensions\Microsoft\SQLDB\Extensions\SqlServer\150\SqlSchemas\msdb.dacpac</HintPath>
      <SuppressMissingDependenciesErrors>False</SuppressMissingDependenciesErrors>
      <DatabaseVariableLiteralValue>msdb</DatabaseVariableLiteralValue>
    </ArtifactReference>
    <ArtifactReference Include=".\SSISDB.dacpac">
      <HintPath>.\SSISDB.dacpac</HintPath>
      <SuppressMissingDependenciesErrors>False</SuppressMissingDependenciesErrors>
      <DatabaseVariableLiteralValue>SSISDB</DatabaseVariableLiteralValue>
    </ArtifactReference>
  </ItemGroup>
</Project><|MERGE_RESOLUTION|>--- conflicted
+++ resolved
@@ -102,13 +102,10 @@
     <Build Include="etlmanager\Views\vExecutionParameter.sql" />
     <Build Include="etlmanager\Tables\Tag.sql" />
     <Build Include="etlmanager\Tables\StepTag.sql" />
-<<<<<<< HEAD
+    <Build Include="etlmanager\Tables\PipelineParameter.sql" />
     <Build Include="etlmanager\Tables\PowerBIService.sql" />
     <Build Include="etlmanager\Stored Procedures\PowerBIServiceAdd.sql" />
     <Build Include="etlmanager\Stored Procedures\PowerBIServiceUpdate.sql" />
-=======
-    <Build Include="etlmanager\Tables\PipelineParameter.sql" />
->>>>>>> 021bebfb
   </ItemGroup>
   <ItemGroup>
     <ArtifactReference Include="$(DacPacRootPath)\Extensions\Microsoft\SQLDB\Extensions\SqlServer\150\SqlSchemas\msdb.dacpac">
